"""
This is the Python interface
"""
import logging
from geopy.extra.rate_limiter import RateLimiter
from sqlite_utils import Database

log = logging.getLogger("geocode_sqlite")

GEOMETRY_COLUMN = "geometry"
GEOCODER_COLUMN = "geocoder"


def geocode_table(
    db,
    table_name,
    geocoder,
    query_template="{location}",
    *,
    delay=0,
    latitude_column="latitude",
    longitude_column="longitude",
    geojson=False,
    force=False,
    **kwargs,
):
    """
    Geocode rows in a given table.

    You **must** specify a geocoder instance to use.

    By default, select all rows where `latitude` or `longitude` is null.
    Those fields can be configured (for example, to use `lat` and `long`).
    Pass `force=True` to ignore existing data.

    Since location data is often split across multiple rows, you can build
    a single query using a template string passed as `query_template`. By default,
    this looks for a column called `location`.
    """
    if not isinstance(db, Database):
        db = Database(db)

    table = db[table_name]
    columns = table.columns_dict

    if not geojson and latitude_column not in columns:
        log.info(f"Adding latitude column: {latitude_column}")
        table.add_column(latitude_column, float)

    if not geojson and longitude_column not in columns:
        log.info(f"Adding longitude column: {longitude_column}")
        table.add_column(longitude_column, float)

    if geojson and GEOMETRY_COLUMN not in columns:
        log.info("Adding geometry column")
        table.add_column(GEOMETRY_COLUMN, str)

    if GEOCODER_COLUMN not in columns:
        log.info("Adding geocoder column")
        table.add_column(GEOCODER_COLUMN, str)

    rows, todo = select_ungeocoded(
        db,
        table,
        latitude_column=latitude_column,
        longitude_column=longitude_column,
        geojson=geojson,
        force=force,
    )

    # always use a rate limiter, even with no delay
    geocode = RateLimiter(geocoder.geocode, min_delay_seconds=delay)

    count = 0
    log.info(f"Geocoding {todo} rows from {table.name}")
    for pk, row in rows:
        result = geocode_row(geocode, query_template, row, **kwargs)
        if result:
<<<<<<< HEAD
            pks = [row[pk] for pk in table.pks]
            update = {
                GEOCODER_COLUMN: geocoder.__class__.__name__,
            }

            if geojson:
                update[GEOMETRY_COLUMN] = {
                    "type": "Point",
                    "coordinates": [result.longitude, result.latitude],
                }

            else:
                update[latitude_column] = result.latitude
                update[longitude_column] = result.longitude

            table.update(pks, update)
=======
            # pks = [row[pk] for pk in table.pks]
            table.update(
                pk,
                {
                    latitude_column: result.latitude,
                    longitude_column: result.longitude,
                    "geocoder": geocoder.__class__.__name__,
                },
            )
>>>>>>> d5844427
            count += 1

        else:
            log.info("Failed to geocode row: %s", row)

    return count


def geocode_list(
    rows,
    geocode,
    query_template="{location}",
    *,
    latitude_column="latitude",
    longitude_column="longitude",
    geojson=False,
    **kwargs,
):
    """
    Geocode an arbitrary list of rows, returning a generator.
    This does not query or save geocoded results into a table.
    If geocoding succeeds, it will yield a three-tuple:
     - the primary key of the row (rowid or actual PK)
     - the row with latitude and longitude columns set
     - and True

    If geocoding fails, it will yield the original row and False.
    """
    for pk, row in rows:
        result = geocode_row(geocode, query_template, row, **kwargs)
        if result:
            row = update_row(row, result, latitude_column, longitude_column, geojson)
            row[GEOCODER_COLUMN] = get_geocoder_class(geocode)

        yield pk, row, bool(result)


def geocode_row(geocode, query_template, row, **kwargs):
    """
    Do the actual work of geocoding
    """
    query = query_template.format(**row)
    return geocode(query, **kwargs)


def update_row(
    row,
    result,
    latitude_column="latitude",
    longitude_column="longitude",
    geojson=False,
):
    """
    Update a row before saving, either setting latitude and longitude,
    or creating a geojson object for a geometry column.
    """
    if geojson:
        row[GEOMETRY_COLUMN] = {
            "type": "Point",
            "coordinates": [result.longitude, result.latitude],
        }

    else:
        row[longitude_column] = result.longitude
        row[latitude_column] = result.latitude

    return row


def select_ungeocoded(
    db,
    table,
    *,
    latitude_column="latitude",
    longitude_column="longitude",
    geojson=False,
    force=False,
):
    if force:
        return table.rows, table.count

    if geojson:
        count = db.execute(
            f"SELECT count(*) FROM {table.name} WHERE {GEOMETRY_COLUMN} IS NULL"
        ).fetchone()
        rows = table.rows_where(f"{GEOMETRY_COLUMN} IS NULL")

    else:
        count = db.execute(
            f"""SELECT count(*) 
            FROM {table.name} 
            WHERE {latitude_column} IS NULL 
            OR {longitude_column} IS NULL"""
        ).fetchone()

        rows = table.rows_where(
            f"{latitude_column} IS NULL OR {longitude_column} IS NULL"
        )

    if count:
        count = count[0]

<<<<<<< HEAD
=======
    rows = table.pks_and_rows_where(
        f"{latitude_column} IS NULL OR {longitude_column} IS NULL"
    )

>>>>>>> d5844427
    return rows, count


def get_geocoder_class(geocode):
    "Walk back up to the original geocoder class"

    if isinstance(geocode, RateLimiter):
        return geocode.func.__self__.__class__.__name__

    # unwrapped function
    return geocode.__self__.__class__.__name__


def format_bbox(*coords):
    coords = coords[:4]  # get exactly four
    return (coords[0], coords[1]), (coords[2], coords[3])<|MERGE_RESOLUTION|>--- conflicted
+++ resolved
@@ -76,8 +76,6 @@
     for pk, row in rows:
         result = geocode_row(geocode, query_template, row, **kwargs)
         if result:
-<<<<<<< HEAD
-            pks = [row[pk] for pk in table.pks]
             update = {
                 GEOCODER_COLUMN: geocoder.__class__.__name__,
             }
@@ -92,18 +90,7 @@
                 update[latitude_column] = result.latitude
                 update[longitude_column] = result.longitude
 
-            table.update(pks, update)
-=======
-            # pks = [row[pk] for pk in table.pks]
-            table.update(
-                pk,
-                {
-                    latitude_column: result.latitude,
-                    longitude_column: result.longitude,
-                    "geocoder": geocoder.__class__.__name__,
-                },
-            )
->>>>>>> d5844427
+            table.update(pk, update)
             count += 1
 
         else:
@@ -189,7 +176,7 @@
         count = db.execute(
             f"SELECT count(*) FROM {table.name} WHERE {GEOMETRY_COLUMN} IS NULL"
         ).fetchone()
-        rows = table.rows_where(f"{GEOMETRY_COLUMN} IS NULL")
+        rows = table.pks_and_rows_where(f"{GEOMETRY_COLUMN} IS NULL")
 
     else:
         count = db.execute(
@@ -199,20 +186,13 @@
             OR {longitude_column} IS NULL"""
         ).fetchone()
 
-        rows = table.rows_where(
+        rows = table.pks_and_rows_where(
             f"{latitude_column} IS NULL OR {longitude_column} IS NULL"
         )
 
     if count:
         count = count[0]
 
-<<<<<<< HEAD
-=======
-    rows = table.pks_and_rows_where(
-        f"{latitude_column} IS NULL OR {longitude_column} IS NULL"
-    )
-
->>>>>>> d5844427
     return rows, count
 
 
